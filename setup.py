
# import...
# ...from standard library:
from __future__ import division, print_function

from distutils import msvc9compiler
#from numpy.distutils import msvc9compiler as msvc9compiler_2
msvc9compiler.find_vcvarsall = lambda x: r'C:\Program Files (x86)\Common Files\Microsoft\Visual C++ for Python\9.0\vcvarsall.bat'
#msvc9compiler_2.find_vcvarsall = msvc9compiler_1.find_vcvarsall

import os
import sys
import shutil
from distutils.core import setup
from distutils.extension import Extension
# ...from site-packages:
import Cython.Build
import numpy



##testpath = (r'C:\Program Files (x86)\Common Files\Microsoft\Visual '
##            r'C++ for Python\9.0\vcvarsall.bat')
##if sys.platform.startswith('win'):
##    from distutils import msvc9compiler
##    if msvc9compiler.find_vcvarsall(9.0) is None:
##        msvc9compiler.find_vcvarsall = lambda dummy: testpath
##        print("NotImplementedError('ToDo')")


install = 'install' in sys.argv
coverage_report = 'coverage_report' in sys.argv
if coverage_report:
    sys.argv.remove('coverage_report')

# Select the required extension modules, except those directly related
# to the hydrological models.
ext_sources = os.path.join('hydpy', 'cythons', 'pointer.pyx')
ext_modules = Extension('hydpy.cythons.pointer', [ext_sources])
# The usual setup definitions. Don't forget to update `packages`,
# whenever a new model is implemented as a package.
setup(name='HydPy',
      version='2.0.0',
      description='A framework for the development and application of '
                  'hydrological models.',
      author='Christoph Tyralla',
      author_email='Christoph.Tyralla@rub.de',
      url='https://github.com/tyralla/hydpy',
      license='GPL-3.0',
      classifiers=[
      'Intended Audience :: Education',
      'Intended Audience :: Science/Research',
      'Intended Audience :: Financial and Insurance Industry',
      'License :: OSI Approved :: GNU General Public License v3 (GPLv3)',
      'Operating System :: POSIX :: Linux',
      'Operating System :: Microsoft :: Windows',
      'Operating System :: Microsoft :: Windows :: Windows 7',
      'Programming Language :: Python :: 2',
      'Programming Language :: Python :: 2.7',
      'Programming Language :: Python :: 3',
      'Programming Language :: Python :: 3.4',
      'Programming Language :: Python :: 3.5',
      'Programming Language :: Python :: 3.6',
      'Programming Language :: Python :: Implementation :: CPython',
      'Topic :: Scientific/Engineering'
      ],
      keywords='hydrology modelling water balance rainfall runoff',
      packages=['hydpy', 'hydpy.cythons', 'hydpy.core', 'hydpy.tests',
                'hydpy.docs', 'hydpy.models', 'hydpy.models.hland',
<<<<<<< HEAD
                'hydpy.models.globwat'],
=======
                'hydpy.models.lland'],
>>>>>>> 21455148
      cmdclass={'build_ext': Cython.Build.build_ext},
      ext_modules=Cython.Build.cythonize(ext_modules),
      include_dirs=[numpy.get_include()],
      include_package_data=True,
      install_requires=['Cython', 'numpy', 'matplotlib'])

if install:
    # Priorise site-packages (on Debian-based Linux distributions as Ubunte
    # also dist-packages) in the import order to make sure, the following
    # imports refer to the newly build hydpy package on the respective computer.
    paths = [path for path in sys.path if path.endswith('-packages')]
    for path in paths:
        sys.path.insert(0, path)
    # Make all extension definition files available, which are required for
    # cythonizing hydrological models.
    import hydpy.cythons
    for filename in ('pointer.pyx', 'pointer.pxd'):
        shutil.copy(os.path.join('hydpy', 'cythons', filename),
                    os.path.join(hydpy.cythons.__path__[0], filename))
    # Make all restructured text documentation files available for doctesting.
    import hydpy.docs
    for filename in os.listdir(os.path.join('hydpy', 'docs')):
        if filename.endswith('.rst'):
            shutil.copy(os.path.join('hydpy', 'docs', filename),
                        os.path.join(hydpy.docs.__path__[0], filename))
    # Execute all tests.
    oldpath = os.path.abspath('.')
    import hydpy.tests
    os.chdir(os.sep.join(hydpy.tests.__file__.split(os.sep)[:-1]))
    exitcode = int(os.system('coverage run -m --branch '
                             '--source hydpy --omit=test_everything.py '
                             'test_everything'))
    if exitcode:
        print('Use this HydPy version with caution on your system.  At '
              'least one verification test failed.  You should see in the '
              'information given above, whether essential features of '
              'HydPy are broken or perhaps only some typing errors in '
              'documentation were detected.  (exit code: %d)' % exitcode)
        sys.exit(1)
    # Prepare coverage report and prepare it for sphinx.
    if coverage_report:
        os.system('coverage report -m --skip-covered')
        os.system('coverage xml')
        os.system('pycobertura show --format html '
                  '--output coverage.html coverage.xml')
        shutil.move('coverage.html',
                    os.path.join(oldpath, 'hydpy', 'docs', 'coverage.html'))<|MERGE_RESOLUTION|>--- conflicted
+++ resolved
@@ -2,12 +2,6 @@
 # import...
 # ...from standard library:
 from __future__ import division, print_function
-
-from distutils import msvc9compiler
-#from numpy.distutils import msvc9compiler as msvc9compiler_2
-msvc9compiler.find_vcvarsall = lambda x: r'C:\Program Files (x86)\Common Files\Microsoft\Visual C++ for Python\9.0\vcvarsall.bat'
-#msvc9compiler_2.find_vcvarsall = msvc9compiler_1.find_vcvarsall
-
 import os
 import sys
 import shutil
@@ -17,16 +11,13 @@
 import Cython.Build
 import numpy
 
-
-
-##testpath = (r'C:\Program Files (x86)\Common Files\Microsoft\Visual '
-##            r'C++ for Python\9.0\vcvarsall.bat')
-##if sys.platform.startswith('win'):
-##    from distutils import msvc9compiler
-##    if msvc9compiler.find_vcvarsall(9.0) is None:
-##        msvc9compiler.find_vcvarsall = lambda dummy: testpath
-##        print("NotImplementedError('ToDo')")
-
+testpath = (r'C:\Program Files (x86)\Common Files\Microsoft\Visual '
+            r'C++ for Python\9.0\vcvarsall.bat')
+if sys.platform.startswith('win'):
+    from distutils import msvc9compiler
+    if msvc9compiler.find_vcvarsall(9.0) is None:
+        msvc9compiler.find_vcvarsall = lambda dummy: testpath
+        print("NotImplementedError('ToDo')")
 
 install = 'install' in sys.argv
 coverage_report = 'coverage_report' in sys.argv
@@ -67,11 +58,7 @@
       keywords='hydrology modelling water balance rainfall runoff',
       packages=['hydpy', 'hydpy.cythons', 'hydpy.core', 'hydpy.tests',
                 'hydpy.docs', 'hydpy.models', 'hydpy.models.hland',
-<<<<<<< HEAD
-                'hydpy.models.globwat'],
-=======
                 'hydpy.models.lland'],
->>>>>>> 21455148
       cmdclass={'build_ext': Cython.Build.build_ext},
       ext_modules=Cython.Build.cythonize(ext_modules),
       include_dirs=[numpy.get_include()],
