# -*- coding: utf-8 -*-
"""This module specifies how  dates and periods are handled in HydPy."""
# import...
# ...from standard library
from __future__ import division, print_function
import calendar
import collections
import copy
import datetime
import numbers
import time
import warnings
# ...from third party packages
import numpy
# ...from HydPy
from hydpy.core import abctools
from hydpy.core import autodoctools
from hydpy.core import objecttools


# The import of `_strptime` is not thread save.  The following call of
# `strptime` is supposed to prevent possible problems arising from this bug.
time.strptime('1999', '%Y')


class Date(object):
    """Handles a single date.

    Classes :class:`Date` is build on top of the Python module :mod:`datetime`.
    In essence, it wraps the :mod:`datetime` class :class:`~datetime.datetime`,
    and is supposed to specialise this general class on the needs of HydPy
    users.

    Be aware of the different minimum time resolution of module :mod:`datetime`
    (microseconds) and module :mod:`~hydpy.core.timetools` (seconds).

    :class:`Date` objects can be initialized via :class:`~datetime.datetime`
    objects directly, e.g.:

        >>> from datetime import datetime
        >>> from hydpy.core.timetools import Date
        >>> # Initialize a `datetime` object...
        >>> datetime_object = datetime(1996, 11, 1, 0, 0, 0)
        >>> # ...and use it to initialise a `Date` object.
        >>> date1 = Date(datetime_object)

    Alternatively, one can use :class:`str` objects as initialization
    arguments, which need to match one of the following format styles:

        >>> # The `os` style without empty space and colon, which is applied in
        >>> # text files and folder names:
        >>> date2 = Date('1997_11_01_00_00_00')
        >>> # The `iso` style, which is more legible and in accordance with the
        >>> # international ISO norm:
        >>> date2 = Date('1997.11.01 00:00:00')
        >>> # The `din` style, which is more legible for users in countries
        >>> # where the position of day and year are interchanged (DIN refers
        >>> # to a german norm):
        >>> date2 = Date('01.11.1997 00:00:00')

    :class:`Date` keeps the chosen style in mind and uses it for printing.
    But the user is also allowed to change it:

        >>> # Print in accordance with the `iso` style...
        >>> date2.string('iso')
        '1997.11.01 00:00:00'
        >>> # ...without changing the memorized `din` style:
        >>> date2.style
        'din'

        >>> # Alternatively, the style property can be set permanentely:
        >>> date2.style = 'iso'
        >>> str(date2)
        '1997.11.01 00:00:00'

    It is allowed to abbreviate the input strings. Using the `iso` style as an
    example:

        >>> # The following three input arguments...
        >>> test1 = Date('1996.11.01 00:00:00')
        >>> test2 = Date('1996.11.01 00:00')
        >>> test3 = Date('1996.11.01 00')
        >>> test4 = Date('1996.11.01')
        >>> # ...all lead to identical `Date` instances.
        >>> for test in (test1, test2, test3, test4):
        ...     print(test)
        1996.11.01 00:00:00
        1996.11.01 00:00:00
        1996.11.01 00:00:00
        1996.11.01 00:00:00

    If :class:`Date` has not been initialized via a :class:`str` object and
    the style property has not been set manually, the default style `iso`
    is selected.

    One can change the year, month... of a :class:`Date` object via numbers:

        >>> # Assign an integer...
        >>> test4.year = 1997
        >>> # ...or something that can be converted to an integer.
        >>> test4.month = '10'
        >>> print(test4)
        1997.10.01 00:00:00

    One can ask for the actual water year, which depends on the selected
    reference month:

        >>> oct = Date('1996.10.01')
        >>> nov = Date('1996.11.01')
        >>> # Under the standard settings, the water year is assumed to start
        >>> # November.
        >>> oct.wateryear
        1996
        >>> nov.wateryear
        1997
        >>> # Changing the reference month via one `Date` object affects all
        >>> # objects.
        >>> test4.refmonth = 10
        >>> oct.wateryear
        1997
        >>> nov.wateryear
        1997
        >>> test4.refmonth = 'November'
        >>> oct.wateryear
        1996
        >>> nov.wateryear
        1997

    Note that :class:`Date` objects are mutable.  Use the `copy` method
    to prevent from unintentional results:

        >>> date1 = Date('1996.11.01 00:00')
        >>> date2 = date1
        >>> date3 = date1.copy()
        >>> date1.year = 1997
        >>> for date in (date1, date2, date3):
        ...     print(date)
        1997.11.01 00:00:00
        1997.11.01 00:00:00
        1996.11.01 00:00:00
    """

    # These are the so far accepted date format strings.
    _formatstrings = {'os': '%Y_%m_%d_%H_%M_%S',
                      'iso': '%Y.%m.%d %H:%M:%S',
                      'din': '%d.%m.%Y %H:%M:%S'}
    # The first month of the hydrological year (e.g. November in Germany)
    _firstmonth_wateryear = 11

    def __init__(self, date):
        self.datetime = None
        self._style = None
        if isinstance(date, abctools.Date):
            self.datetime = date.datetime
        elif isinstance(date, datetime.datetime):
            if date.microsecond:
                raise ValueError('For `Date` instances, the microsecond must '
                                 'be `0`.  For the given `datetime` object, '
                                 'it is `%d` instead.' % date.microsecond)
            self.datetime = date
        elif isinstance(date, str):
            self._initfromstr(date)
        elif isinstance(date, abctools.TOY):
            self.datetime = datetime.datetime(2000,
                                              date.month, date.day, date.hour,
                                              date.minute, date.second)
        else:
            raise TypeError('The supplied argument must be either an '
                            'instance of `datetime.datetime` or of `str`.  '
                            'The given arguments type is %s.' % type(date))

    def _initfromstr(self, date):
        """Try to initialize `datetime` from the given :class:`str` instance.

        Arguments:
            * date (:class:`str`): Initialization date.
        """
        for (style, string) in self._formatstrings.items():
            for dummy in range(4):
                try:
                    self.datetime = datetime.datetime.strptime(date, string)
                    self._style = style
                except ValueError:
                    string = string[:-3]
        if self.datetime is None:
            raise ValueError('Date could not be identified out of the given '
                             'string %s.  The available formats are %s.'
                             % (date, self._formatstrings))

    @classmethod
    def fromarray(cls, array):
        """Returns a :class:`Date` instance based on date information (year,
        month, day, hour, minute, second) stored as the first entries of the
        successive rows of a :class:`~numpy.ndarray` object."""
        intarray = numpy.array(array, dtype=int)
        for dummy in range(1, array.ndim):
            intarray = intarray[:, 0]
        return cls(datetime.datetime(*intarray))

    def toarray(self):
        """Returns a 1-dimensional :mod:`numpy` :class:`~numpy.ndarray` with
        six entries defining the actual date (year, month, day, hour, minute,
        second)."""
        return numpy.array([self.year, self.month, self.day, self.hour,
                            self.minute, self.second], dtype=float)

    def _getrefmonth(self):
        """First month of the hydrological year. The default value is 11
        (November which is the german reference month). Setting it e.g. to 10
        (October is another common reference month many different countries)
        affects all :class:`Date` instances."""
        return type(self)._firstmonth_wateryear

    def _setrefmonth(self, value):
        try:
            type(self)._firstmonth_wateryear = int(value)
        except ValueError:
            string = str(value)[:3].lower()
            try:
                months = ['jan', 'feb', 'mar', 'apr', 'may', 'jun',
                          'jul', 'aug', 'sew', 'oct', 'nov', 'dec']
                type(self)._firstmonth_wateryear = months.index(string) + 1
            except ValueError:
                raise ValueError('The given value `%s` cannot be interpreted '
                                 'as a month. Supply e.g. a number between 1 '
                                 'and 12 or a month name instead.' % value)

    refmonth = property(_getrefmonth, _setrefmonth)

    def _getstyle(self):
        """Date format style to be applied in printing."""
        if self._style is None:
            return 'iso'
        return self._style

    def _setstyle(self, style):
        if style in self._formatstrings:
            self._style = style
        else:
            self._style = None
            raise KeyError('Date format style `%s` is not available.' % style)

    style = property(_getstyle, _setstyle)

    def _setthing(self, thing, value):
        """Convenience method for `_setyear`, `_setmonth`..."""
        try:
            value = int(value)
        except (TypeError, ValueError):
            raise ValueError('Changing the %s of a `Date` instance is only '
                             'allowed via numbers, but the given value `%s` '
                             'is of type `%s` instead.'
                             % (thing, value, type(value)))
        kwargs = {}
        for unit in ('year', 'month', 'day', 'hour', 'minute', 'second'):
            kwargs[unit] = getattr(self, unit)
        kwargs[thing] = value
        self.datetime = datetime.datetime(**kwargs)

    def _getsecond(self):
        """The actual second."""
        return self.datetime.second

    def _setsecond(self, second):
        self._setthing('second', second)

    second = property(_getsecond, _setsecond)

    def _getminute(self):
        """The actual minute."""
        return self.datetime.minute

    def _setminute(self, minute):
        self._setthing('minute', minute)

    minute = property(_getminute, _setminute)

    def _gethour(self):
        """The actual hour."""
        return self.datetime.hour

    def _sethour(self, hour):
        self._setthing('hour', hour)

    hour = property(_gethour, _sethour)

    def _getday(self):
        """The actual day."""
        return self.datetime.day

    def _setday(self, day):
        self._setthing('day', day)

    day = property(_getday, _setday)

    def _getmonth(self):
        """The actual month."""
        return self.datetime.month

    def _setmonth(self, month):
        self._setthing('month', month)

    month = property(_getmonth, _setmonth)

    def _getyear(self):
        """The actual year."""
        return self.datetime.year

    def _setyear(self, year):
        self._setthing('year', year)

    year = property(_getyear, _setyear)

    @property
    def wateryear(self):
        """The actual hydrological year according selected reference month."""
        if self.month < self._firstmonth_wateryear:
            return self.year
        return self.year + 1

    @property
    def dayofyear(self):
        """Day of year as an integer value."""
        return self.datetime.timetuple().tm_yday

    @property
    def leapyear(self):
        """Return whether the actual date falls in a leap year or not."""
        year = self.year
        return (((year % 4) == 0) and
                (((year % 100) != 0) or ((year % 400) == 0)))

    def copy(self):
        """Returns a deep copy of the :class:`Date` instance."""
        return copy.deepcopy(self)

    def __add__(self, other):
        new = Date(self.datetime + Period(other).timedelta)
        new.style = self.style
        return new

    def __iadd__(self, other):
        self.datetime += Period(other).timedelta
        return self

    def __sub__(self, other):
        try:
            return Period(self.datetime-Date(other).datetime)
        except (TypeError, ValueError):
            try:
                new = Date(self.datetime-Period(other).timedelta)
                new.style = self.style
                return new
            except (TypeError, ValueError):
                raise Exception('Object `%s` of type `%s` can not be '
                                'substracted from a `Date` instance.'
                                % (str(other), type(other)))

    def __isub__(self, other):
        self.datetime -= Period(other).timedelta
        return self

    def __lt__(self, other):
        return self.datetime < Date(other).datetime

    def __le__(self, other):
        return self.datetime <= Date(other).datetime

    def __eq__(self, other):
        return self.datetime == Date(other).datetime

    def __ne__(self, other):
        return self.datetime != Date(other).datetime

    def __gt__(self, other):
        return self.datetime > Date(other).datetime

    def __ge__(self, other):
        return self.datetime >= Date(other).datetime

    def string(self, style):
        """Returns a :class:`str` object representing the actual date in
        accordance with the given style.
        """
        retain = self.style
        try:
            self.style = style
            return str(self)
        finally:
            self.style = retain

    def __str__(self):
        return self.datetime.strftime(self._formatstrings[self.style])

    def __repr__(self):
        return "Date('%s')" % str(self)

    def __dir__(self):
        return objecttools.dir_(self)


abctools.Date.register(Date)


class Period(object):
    """Handles the length of a single time period.

    Class :class:`Period` is build on top of the Python module :mod:`datetime`.
    In essence, it wraps the :mod:`datetime` class
    :class:`~datetime.timedelta` and is supposed to specialise this general
    classes on the needs of HydPy users.

    Be aware of the different minimum time resolution of module :mod:`datetime`
    (microseconds) and module :mod:`~hydpy.core.timetools` (seconds).

    :class:`Period` objects can be directly initialized via
    :class:`~datetime.timedelta` objects, e.g.:

        >>> from datetime import timedelta
        >>> from hydpy.core.timetools import Period
        >>> # Initialize a `timedelta` object...
        >>> timedelta_object = timedelta(1, 0)
        >>> # ...and use it to initialise a `Period` object
        >>> period = Period(timedelta_object)

    Alternatively, one can initialize from :class:`str` objects.  These must
    consist of some characters defining an integer value directly followed by
    a single character defining the unit:

        >>> # 30 seconds:
        >>> period = Period('30s')
        >>> # 5 minutes:
        >>> period = Period('5m')
        >>> # 6 hours:
        >>> period = Period('6h')
        >>> # 1 day:
        >>> period = Period('1d')

    In case you need an "empty" period object, just pass nothing or `None`:

        >>> Period()
        Period()
        >>> Period(None)
        Period()

    :class:`Period` always determines the unit leading to the most legigible
    expression:

        >>> # Print using the unit leading to the smallest integer value:
        >>> print(period)
        1d
        >>> # Alternatively, the values of all time units are directly
        >>> # available as `float` objects:
        >>> period.days
        1.0
        >>> period.hours
        24.0
        >>> period.minutes
        1440.0
        >>> period.seconds
        86400.0

    If considered useful, logic and arithmetic operations are supported.
    Some examples:

        >>> # Determine the period length between two dates.
        >>> from hydpy.core.timetools import Date
        >>> date1, date2 = Date('1997.11.01'), Date('1996.11.01')
        >>> wholeperiod = date1 - date2
        >>> print(wholeperiod)
        365d
        >>> # Determine, how often one period fits into the other.
        >>> wholeperiod / period
        365.0
        >>> # Get one sixths of period:
        >>> period / 6
        Period('4h')
        >>> # But when trying to get one seventh of period, the following
        >>> # error is raised:
        >>> period / 7
        Traceback (most recent call last):
        ...
        ValueError: For `Period` instances, microseconds must be zero.  \
However, for the given `timedelta` object, it is`857142` instead.

        >>> # Double a period duration.
        >>> period *= 2
        >>> period
        Period('2d')
        >>> # Shift a date.
        >>> date1 - period
        Date('1997.10.30 00:00:00')
        >>> # Note that the modulo operator returns a boolean value, indicating
        >>> # whether division results in a remainder or not:
        >>> Period('1d') % Period('12h')
        False
        >>> Period('1d') % Period('13h')
        True
        >>> # Following the same line of thinking, floor division leads to the
        >>> # opposite results:
        >>> Period('1d') // Period('12h')
        True
        >>> Period('1d') // Period('13h')
        False
        >>> # Compare dates or periods.
        >>> date1 < date2
        False
        >>> min(date1, date2)
        Date('1996.11.01 00:00:00')
        >>> period == wholeperiod
        False
        >>> # Operations on initialisation arguments are supported.
        >>> date1 + '5m'
        Date('1997.11.01 00:05:00')
        >>> period != '12h'
        True

    Note that :class:`Period` objects are mutable.  Use the `copy` method
    to prevent from unintentional results::

        >>> period1 = Period('6h')
        >>> period2 = period1
        >>> period3 = period1.copy()
        >>> period1 -= '2h'
        >>> period1, period2, period3
        (Period('4h'), Period('4h'), Period('6h'))
    """
    def __init__(self, period=None):
        self._timedelta = None
        self.timedelta = period
        self._unit = None

    def _get_timedelta(self):
        if self._timedelta is None:
            raise AttributeError(
                'The Period object does not contain a timedelta object '
                '(eventually, it has been initialized without an argument).')
        else:
            return self._timedelta

    def _set_timedelta(self, period):
        if period is None:
            self._timedelta = None
        elif isinstance(period, abctools.Period):
<<<<<<< HEAD
            if period:
                self._timedelta = period.timedelta
            else:
                self._timedelta = None
=======
            self._timedelta = getattr(period, 'timedelta', None)
>>>>>>> 85bd7a99
        elif isinstance(period, datetime.timedelta):
            if period.microseconds:
                raise ValueError(
                    'For `Period` instances, microseconds must be zero.  '
                    'However, for the given `timedelta` object, it is'
                    '`%d` instead.' % period.microseconds)
            self._timedelta = period
        elif isinstance(period, str):
            self._initfromstr(period)
        else:
            raise ValueError('The supplied argument must be either an '
                             'instance of `datetime.timedelta` or `str`.  '
                             'The given arguments type is %s.'
                             % objecttools.classname(period))

    def _del_timedelta(self):
        self._timedelta = None

    timedelta = property(_get_timedelta, _set_timedelta, _del_timedelta)

    def _initfromstr(self, period):
        """Try to initialize `timedelta` from the given :class:`str` instance.

        Arguments:
            * period (:class:`str`): Period length.
         """
        try:
            number = int(period[:-1])
        except ValueError:
            raise ValueError('All characters of the given period string, '
                             'except the last one which represents the unit, '
                             'need to define a whole decimal number.  Instead,'
                             ' these characters are `%s`.' % period[:-1])
        self._unit = period[-1]
        if self._unit not in ('d', 'h', 'm', 's'):
            raise ValueError('The last character of the given period string '
                             'needs to be either `d` (days), `h` (hours) or '
                             '`m` (minutes).  Instead, the last character is '
                             '`%s`.' % self._unit)
        if self._unit == 'd':
            self._timedelta = datetime.timedelta(number, 0)
        elif self._unit == 'h':
            self._timedelta = datetime.timedelta(0, number*3600)
        elif self._unit == 'm':
            self._timedelta = datetime.timedelta(0, number*60)
        elif self._unit == 's':
            self._timedelta = datetime.timedelta(0, number)

    @classmethod
    def fromseconds(cls, seconds):
        """Returns a :class:`Period` instance based on a given number of
        seconds.
        """
        try:
            seconds = int(seconds)
        except TypeError:
            seconds = int(seconds.flatten()[0])
        return cls(datetime.timedelta(0, int(seconds)))

    def _guessunit(self):
        """Guess the unit of the period as the largest one, which results in
        an integer duration.
        """
        if not self.days % 1:
            return 'd'
        elif not self.hours % 1:
            return 'h'
        elif not self.minutes % 1:
            return 'm'
        elif not self.seconds % 1:
            return 's'
        else:
            raise ValueError('The stepsize is not a multiple of one '
                             'second, which is not allowed.')

    unit = property(_guessunit)

    def _getseconds(self):
        """Period length in seconds."""
        return self.timedelta.total_seconds()

    seconds = property(_getseconds)

    def _getminutes(self):
        """Period length in minutes."""
        return self.seconds / 60

    minutes = property(_getminutes)

    def _gethours(self):
        """Period length in hours."""
        return self.minutes / 60

    hours = property(_gethours)

    def _getdays(self):
        """Period length in days."""
        return self.hours / 24

    days = property(_getdays)

    def copy(self):
        """Returns a deep copy of the :class:`Period` instance."""
        return copy.deepcopy(self)

    def __bool__(self):
        return self._timedelta is not None

<<<<<<< HEAD
=======
    def __nonzero__(self):
        return self.__bool__()

>>>>>>> 85bd7a99
    def __add__(self, other):
        try:
            new = Date(Date(other).datetime + self.timedelta)
            new.style = other.style
            return new
        except (TypeError, ValueError):
            try:
                return Period(self.timedelta + Period(other).timedelta)
            except (TypeError, ValueError):
                raise Exception('Object `%s` of type `%s` can not be '
                                'added to a `Period` instance.'
                                % (str(other), type(other)))

    def __iadd__(self, other):
        self.timedelta += Period(other).timedelta
        return self

    def __sub__(self, other):
        return Period(self.timedelta - Period(other).timedelta)

    def __isub__(self, other):
        self.timedelta -= Period(other).timedelta
        return self

    def __mul__(self, value):
        return Period(self.timedelta * value)

    def __rmul__(self, value):
        return self * value

    def __imul__(self, value):
        self.timedelta *= value
        return self

    def __truediv__(self, other):
        if isinstance(other, numbers.Integral):
            return Period(self.timedelta // other)
        return self.seconds / Period(other).seconds

    def __itruediv__(self, value):
        return self / value

    def __mod__(self, other):
        return (self.seconds % Period(other).seconds) != 0.

    def __floordiv__(self, other):
        return (self.seconds % Period(other).seconds) == 0.

    def __lt__(self, other):
        return self.timedelta < Period(other).timedelta

    def __le__(self, other):
        return self.timedelta <= Period(other).timedelta

    def __eq__(self, other):
        return self.timedelta == Period(other).timedelta

    def __ne__(self, other):
        return self.timedelta != Period(other).timedelta

    def __gt__(self, other):
        return self.timedelta > Period(other).timedelta

    def __ge__(self, other):
        return self.timedelta >= Period(other).timedelta

    def __str__(self):
        if not self:
            return '?'
        if self.unit == 'd':
            return '%dd' % self.days
        elif self.unit == 'h':
            return '%dh' % self.hours
        elif self.unit == 'm':
            return '%dm' % self.minutes
        elif self.unit == 's':
            return '%ds' % self.seconds

    def __repr__(self):
        if self:
            return "Period('%s')" % str(self)
        return 'Period()'

    def __dir__(self):
        return objecttools.dir_(self)


abctools.Period.register(Period)


class Timegrid(object):
    """Handle a time period defined by to dates and a step size in between.

    In hydrological modelling, input (and output) data are usually only
    available with a certain resolution, which also determines the possible
    resolution of the actual simulation.  This is reflected by the class
    :class:`Timegrid`, which represents the first and the last date of e.g.
    a simulation period as well as the intermediate dates. A :class:`Timegrid`
    object is initialized by defining its first date, its last date and its
    stepsize:

        >>> from hydpy.core.timetools import Date, Period, Timegrid
        >>> # Either pass the proper attributes directly...
        >>> firstdate = Date('1996.11.01')
        >>> lastdate = Date('1997.11.01')
        >>> stepsize = Period('1d')
        >>> timegrid_sim = Timegrid(firstdate, lastdate, stepsize)
        >>> timegrid_sim
        Timegrid('1996.11.01 00:00:00',
                 '1997.11.01 00:00:00',
                 '1d')
        >>> # ...or pass their initialization arguments:
        >>> timegrid_sim = Timegrid('1996.11.01', '1997.11.01', '1d')
        >>> timegrid_sim
        Timegrid('1996.11.01 00:00:00',
                 '1997.11.01 00:00:00',
                 '1d')

    :class:`Timegrid` provides functionalities to ease and secure the handling
    of dates in HydPy. Here some examples:

        >>> # Retrieve a date via indexing, e.g. the second one:
        >>> date = timegrid_sim[1]
        >>> date
        Date('1996.11.02 00:00:00')
        >>> # Or the other way round, retrieve the index belonging to a date:
        >>> timegrid_sim[date]
        1
        >>> # Indexing beyond the ranges of the actual time period is allowed:
        >>> timegrid_sim[-366]
        Date('1995.11.01 00:00:00')
        >>> timegrid_sim[timegrid_sim[date+'365d']]
        Date('1997.11.02 00:00:00')
        >>> # Iterate through all time grid points (e.g. to print the first
        >>> # day of each month):
        >>> for date in timegrid_sim:
        ...     if date.day == 1:
        ...         print(date)
        1996.11.01 00:00:00
        1996.12.01 00:00:00
        1997.01.01 00:00:00
        1997.02.01 00:00:00
        1997.03.01 00:00:00
        1997.04.01 00:00:00
        1997.05.01 00:00:00
        1997.06.01 00:00:00
        1997.07.01 00:00:00
        1997.08.01 00:00:00
        1997.09.01 00:00:00
        1997.10.01 00:00:00

    After doing some changes one should call the :func:`~Timegrid.verify`
    method:

        >>> # `verify` keeps silent if everything seems to be alright...
        >>> timegrid_sim.verify()
        >>> # ...but raises an suitable exception otherwise:
        >>> timegrid_sim.firstdate.minute = 30
        >>> timegrid_sim.verify()
        Traceback (most recent call last):
        ...
        ValueError: Unplausible timegrid. The period span between the given \
dates 1996.11.01 00:30:00 and 1997.11.01 00:00:00 is not a multiple of the \
given step size 1d.

    One can check two :class:`Timegrid` instances for equality:

        >>> # Make a deep copy of the timegrid already existing.
        >>> timegrid_test = timegrid_sim.copy()
        >>> # Test for equality and non-equality.
        >>> timegrid_sim == timegrid_test
        True
        >>> timegrid_sim != timegrid_test
        False
        >>> # Modify one date of the new timegrid.
        >>> timegrid_test.firstdate += '1d'
        >>> # Again, test for equality and non-equality.
        >>> timegrid_sim == timegrid_test
        False
        >>> timegrid_sim != timegrid_test
        True

    Also, one can check if a date or even the whole timegrid lies within a
    span defined by a :class:`Timegrid` instance::

        >>> # Define a long timegrid:
        >>> timegrid_long = Timegrid('1996.11.01', '2006.11.01', '1d')
        >>> # Check different dates for lying in the defined time period:
        >>> '1996.10.31' in timegrid_long
        False
        >>> '1996.11.01' in timegrid_long
        True
        >>> '1996.11.02' in timegrid_long
        True
        >>> # For dates not alligned on the grid `False` is returned:
        >>> '1996.11.01 12:00' in timegrid_long
        False

        >>> # Now define a timegrid containing only the first year of the
        >>> # long one:
        >>> timegrid_short = Timegrid('1996.11.01', '1997.11.01', '1d')
        >>> # Check which timegrid is contained by the other:
        >>> timegrid_short in timegrid_long
        True
        >>> timegrid_long in timegrid_short
        False
        >>> # For timegrids with different stepsizes `False` is returned:
        >>> timegrid_short.stepsize = Period('1h')
        >>> timegrid_short in timegrid_long
        False
    """
    _firstdate = None
    _lastdate = None
    _stepsize = None

    def __init__(self, firstdate, lastdate, stepsize):
        self.firstdate = firstdate
        self.lastdate = lastdate
        self.stepsize = stepsize
        self.verify()

    def _getfirstdate(self):
        return self._firstdate

    def _setfirstdate(self, firstdate):
        self._firstdate = Date(firstdate)

    firstdate = property(_getfirstdate, _setfirstdate)

    def _getlastdate(self):
        return self._lastdate

    def _setlastdate(self, lastdate):
        self._lastdate = Date(lastdate)

    lastdate = property(_getlastdate, _setlastdate)

    def _getstepsize(self):
        return self._stepsize

    def _setstepsize(self, stepsize):
        self._stepsize = Period(stepsize)

    stepsize = property(_getstepsize, _setstepsize)

    @classmethod
    def fromarray(cls, array):
        """Returns a :class:`Timegrid` instance based on two date and one
        period information stored in the first 13 rows of a
        :class:`~numpy.ndarray` object.
        """
        try:
            return cls(firstdate=Date.fromarray(array[:6]),
                       lastdate=Date.fromarray(array[6:12]),
                       stepsize=Period.fromseconds(array[12]))
        except IndexError:
            raise IndexError('To define a Timegrid instance via an array, 13 '
                             'numbers are required.  However, the given array '
                             'consist of %d entries/rows only.' % len(array))

    def toarray(self):
        """Returns a 1-dimensional :mod:`numpy` :class:`~numpy.ndarray` with
        thirteen entries first defining the start date, secondly defining the
        end date and thirdly the step size in seconds.
        """

        values = numpy.empty(13, dtype=float)
        values[:6] = self.firstdate.toarray()
        values[6:12] = self.lastdate.toarray()
        values[12] = self.stepsize.seconds
        return values

    def array2series(self, array):
        """Prefix the information of the actual Timegrid object to the given
        array and return it.

        The Timegrid information is stored in the first thirteen values of
        the first axis of the returned series.  Initialize a Timegrid object
        and apply its `array2series` method on a simple list containing
        numbers:

        >>> from hydpy.core.timetools import Timegrid
        >>> timegrid = Timegrid('2000.11.01 00:00', '2000.11.01 04:00', '1h')
        >>> series = timegrid.array2series([1, 2, 3.5, '5.0'])

        The first six entries contain the first date of the timegrid (year,
        month, day, hour, minute, second):

        >>> from hydpy.core.objecttools import round_
        >>> round_(series[:6])
        2000.0, 11.0, 1.0, 0.0, 0.0, 0.0

        The six subsequent entries contain the last date:

        >>> round_(series[6:12])
        2000.0, 11.0, 1.0, 4.0, 0.0, 0.0

        The thirteens value is the step size in seconds:

        >>> round_(series[12])
        3600.0

        The last four value are the ones of the given vector:

        >>> round_(series[-4:])
        1.0, 2.0, 3.5, 5.0

        The given array can have an arbitrary number of dimensions:

        >>> import numpy
        >>> array = numpy.eye(4)
        >>> series = timegrid.array2series(array)

        Now the timegrid information is stored in the first column:

        >>> round_(series[:13, 0])
        2000.0, 11.0, 1.0, 0.0, 0.0, 0.0, 2000.0, 11.0, 1.0, 4.0, 0.0, 0.0, \
3600.0

        All other columns of the first thirteen rows contain nan values, e.g.:

        >>> round_(series[12, :])
        3600.0, nan, nan, nan

        The original values are stored in the last four rows, e.g.:

        >>> round_(series[13, :])
        1.0, 0.0, 0.0, 0.0

        Inappropriate array objects result in error messages like:

        >>> timegrid.array2series([[1, 2], [3]])
        Traceback (most recent call last):
        ...
        ValueError: While trying to prefix timegrid information to the given \
array, the following error occured: setting an array element with a sequence.

        If the given array does not fit to the defined timegrid, a special
        error message is returned:

        >>> timegrid.array2series([[1, 2], [3, 4]])
        Traceback (most recent call last):
        ...
        ValueError: When converting an array to a sequence, the lengths of \
the timegrid and the given array must be equal, but the length of the \
timegrid object is `4` and the length of the array object is `2`.
        """
        try:
            array = numpy.array(array, dtype=float)
        except BaseException:
            objecttools.augmentexcmessage('While trying to prefix timegrid '
                                          'information to the given array')
        if len(array) != len(self):
            raise ValueError(
                'When converting an array to a sequence, the lengths of the '
                'timegrid and the given array must be equal, but the length '
                'of the timegrid object is `%s` and the length of the array '
                'object is `%s`.' % (len(self), len(array)))
        shape = list(array.shape)
        shape[0] += 13
        series = numpy.full(shape, numpy.nan)
        slices = [slice(0, 13)]
        subshape = [13]
        for dummy in range(1, series.ndim):
            slices.append(slice(0, 1))
            subshape.append(1)
        series[slices] = self.toarray().reshape(subshape)
        series[13:] = array
        return series

    def verify(self):
        """Raise an :class:`~exceptions.ValueError` if the dates or the
        step size of the time frame are inconsistent.
        """
        if self.firstdate >= self.lastdate:
            raise ValueError('Unplausible timegrid. The first given '
                             'date %s, the second given date is %s. '
                             % (self.firstdate, self.lastdate))
        if (self.lastdate-self.firstdate) % self.stepsize:
            raise ValueError('Unplausible timegrid. The period span '
                             'between the given dates %s and %s is not '
                             'a multiple of the given step size %s.' %
                             (self.firstdate, self.lastdate, self.stepsize))

    def copy(self):
        """Returns a deep copy of the :class:`Timegrid` instance."""
        return copy.deepcopy(self)

    def __len__(self):
        return abs(int((self.lastdate-self.firstdate) / self.stepsize))

    def __getitem__(self, key):
        if isinstance(key, numbers.Integral):
            return Date(self.firstdate + key*self.stepsize)
        else:
            key = Date(key)
            index = (key-self.firstdate) / self.stepsize
            if index % 1.:
                raise ValueError('The given date `%s` is not properly '
                                 'alligned on the indexed timegrid.' % key)
            else:
                return int(index)

    def __iter__(self):
        date = self.firstdate.copy()
        while date < self.lastdate:
            yield date
            date = date + self.stepsize

    def _containsdate(self, date):
        date = Date(date)
        return ((self.firstdate <= date <= self.lastdate) and
                ((date-self.firstdate) // self.stepsize))

    def _containstimegrid(self, timegrid):
        return (self._containsdate(timegrid.firstdate) and
                self._containsdate(timegrid.lastdate) and
                (timegrid.stepsize == self.stepsize))

    def __contains__(self, other):
        if isinstance(other, abctools.Timegrid):
            return self._containstimegrid(other)
        return self._containsdate(other)

    def __eq__(self, other):
        return ((self.firstdate == other.firstdate) and
                (self.lastdate == other.lastdate) and
                (self.stepsize == other.stepsize))

    def __ne__(self, other):
        return ((self.firstdate != other.firstdate) or
                (self.lastdate != other.lastdate) or
                (self.stepsize != other.stepsize))

    def __str__(self):
        return ('from %s to %s in %s steps'
                % (self.firstdate, self.lastdate, self.stepsize))

    def __repr__(self):
        return self.assignrepr('')

    def assignrepr(self, prefix):
        """Return a :func:`repr` string with an prefixed assignement.

        Argument:
            * prefix(:class:`str`): Usually something like 'x = '.
        """
        skip = len(prefix) + 9
        blanks = ' ' * skip
        lines = ["%sTimegrid('%s'," % (prefix, str(self.firstdate)),
                 "%s'%s'," % (blanks, str(self.lastdate)),
                 "%s'%s')" % (blanks, str(self.stepsize))]
        return '\n'.join(lines)

    def __dir__(self):
        return objecttools.dir_(self)


abctools.Timegrid.register(Timegrid)


class Timegrids(object):
    """Handles all :class:`Timegrid` instances of a HydPy project.

    The HydPy framework distinguishes three `time frames`, one associated
    with the input date available on disk (`data`), one associated, with the
    initialisation period (`init`), and one associated with the actual
    simulation period (`sim`).  The last two latter time frames are
    represented by two different :class:`Timegrid` objects, which are both
    handled by a single :class:`Timegrids` object.  (The `data` time frames
    are also defined via :class:`Timegrid` objects, but for each input data
    file seperately. See module :mod:`~hydpy.core.sequencetools` for
    further information.)

    There is usually only one :class:`Timegrids` object required within each
    HydPy project.  Usually It is instantiated in the project's main file
    or at the top of script defining a HydPy workflow and assigned to the
    :mod:`~hydpy.pub` module, which provides access to "global" project
    settings:

        >>> from hydpy import Timegrid, Timegrids
        >>> from hydpy import pub

    In many cases, one want to perform the simulation over the whole
    initialization period.  Then only one Timegrid instance must be
    defined:

        >>> pub.timegrids = Timegrids(Timegrid('2000.11.11',
        ...                                    '2003.11.11',
        ...                                     '1d'))
        >>> pub.timegrids
        Timegrids(Timegrid('2000.11.11 00:00:00',
                           '2003.11.11 00:00:00',
                           '1d'))

    Otherwise, two Timegrid instances must be given:

        >>> pub.timegrids = Timegrids(init=Timegrid('2000.11.11',
        ...                                         '2003.11.11',
        ...                                         '1h'),
        ...                           sim=Timegrid('2001.11.11',
        ...                                        '2002.11.11',
        ...                                        '1h'))
        >>> pub.timegrids
        Timegrids(init=Timegrid('2000.11.11 00:00:00',
                                '2003.11.11 00:00:00',
                                '1h'),
                  sim=Timegrid('2001.11.11 00:00:00',
                               '2002.11.11 00:00:00',
                               '1h'))

    Some examples on the usage of this :class:`Timegrids` instance:

        >>> # Get the general data and simulation step size:
        >>> pub.timegrids.stepsize
        Period('1h')
        >>> # Get the factor to convert `mm/stepsize` to m^3/s for an area
        >>> # of 36 km^2:
        >>> pub.timegrids.qfactor(36.)
        10.0
        >>> # Get the index of the first values of the `initialization frame`
        >>> # which belong to the `simulation frame`.
        >>> pub.timegrids.init[pub.timegrids.sim.firstdate]
        8760

    Each manual change should be followed by calling the
    :func:`~Timegrids.verify` method, which calls the :func:`~Timegrid.verify`
    method of the single :class:`Timegrid` instances and performs some
    additional tests:

        >>> # To postpone the end of the `simulation time frame` exactly
        >>> # one year is fine:
        >>> pub.timegrids.sim.lastdate += '365d'
        >>> pub.timegrids.verify()
        >>> # But any additional day shifts it outside the `initialisation
        >>> # time frame`, so verification raises a value error:
        >>> pub.timegrids.sim.lastdate += '1d'
        >>> pub.timegrids.verify()
        Traceback (most recent call last):
        ...
        ValueError: The last date of the initialisation period \
(2003.11.11 00:00:00) must not be earlier than the last date of the \
simulation period (2003.11.12 00:00:00).
        >>> pub.timegrids.sim.lastdate -= '1d'

        >>> # The other boundary is also checked:
        >>> pub.timegrids.sim.firstdate -= '366d'
        >>> pub.timegrids.verify()
        Traceback (most recent call last):
        ...
        ValueError: The first date of the initialisation period \
(2000.11.11 00:00:00) must not be later than the first date of the \
simulation period (2000.11.10 00:00:00).

        >>> # Both timegrids are checked to have the same step size:
        >>> pub.timegrids.sim = Timegrid('2001.11.11',
        ...                              '2002.11.11',
        ...                              '1d')
        >>> pub.timegrids.verify()
        Traceback (most recent call last):
        ...
        ValueError: The initialization stepsize (1h) must be identical \
with the simulation stepsize (1d).

        >>> # Also, they are checked to be properly aligned:
        >>> pub.timegrids.sim = Timegrid('2001.11.11 00:30',
        ...                              '2002.11.11 00:30',
        ...                              '1h')
        >>> pub.timegrids.verify()
        Traceback (most recent call last):
        ...
        ValueError: The simulation time grid is not properly alligned \
on the initialization time grid.
    """
    def __init__(self, init, sim=None, data=None):
        if data is not None:
            warnings.warn(objecttools.HydPyDeprecationWarning(
                'The global `data` timegrid information is outdated.  Now '
                'each time series file contains its own `data` timegrid.  '
                'Supplying the `data` keyword to the `Timegrids` constructor '
                'does nothing and will be banned in the future.'))
        self.init = init
        if sim is None:
            self.sim = self.init.copy()
        else:
            self.sim = sim
        self.verify()

    def _getstepsize(self):
        """Stepsize of all handled :class:`Timegrid` objects."""
        return self.init.stepsize

    def _setstepsize(self, stepsize):
        stepsize = Period(stepsize)
        for (dummy, timegrid) in self:
            timegrid.stepsize = stepsize

    stepsize = property(_getstepsize, _setstepsize)

    def verify(self):
        """Raise an :class:`~exceptions.ValueError` it the different
        time grids are inconsistent.
        """
        self.init.verify()
        self.sim.verify()
        if self.init.firstdate > self.sim.firstdate:
            raise ValueError('The first date of the initialisation period '
                             '(%s) must not be later than the first date '
                             'of the simulation period (%s).'
                             % (self.init.firstdate, self.sim.firstdate))
        elif self.init.lastdate < self.sim.lastdate:
            raise ValueError('The last date of the initialisation period '
                             '(%s) must not be earlier than the last date '
                             'of the simulation period (%s).'
                             % (self.init.lastdate, self.sim.lastdate))
        elif self.init.stepsize != self.sim.stepsize:
            raise ValueError('The initialization stepsize (%s) must be '
                             'identical with the simulation stepsize (%s).'
                             % (self.init.stepsize, self.sim.stepsize))
        else:
            try:
                self.init[self.sim.firstdate]
            except ValueError:
                raise ValueError('The simulation time grid is not properly '
                                 'alligned on the initialization time grid.')

    def qfactor(self, area):
        """Return the factor for converting `mm/stepsize` to `m^3/s`.

        Argument:
            * area (:class:`float`): Reference area, which must be given in
              the unit `km^2`.
        """
        return area * 1000. / self.stepsize.seconds

    def parfactor(self, stepsize):
        """Return the factor for converting parameter to simulation step size.

        Argument:
            * stepsize (:class:`Period` or an suitable initialization argument
              thereof): Time interval, to which the parameter values refer.
        """
        return self.stepsize / Period(stepsize)

    def copy(self):
        """Returns a deep copy of the :class:`Timegrids` instance."""
        return copy.deepcopy(self)

    def __iter__(self):
        for (name, timegrid) in dict(self).items():
            yield (name, timegrid)

    def __str__(self):
        return 'All timegrids of the actual HydPy project.'

    def __repr__(self):
        return self.assignrepr('')

    def assignrepr(self, prefix):
        """Return a :func:`repr` string with an prefixed assignement.

        Argument:
            * prefix(:class:`str`): Usually something like 'x = '.
        """
        caller = 'Timegrids('
        blanks = ' ' * (len(prefix) + len(caller))
        prefix = '%s%s' % (prefix, caller)
        if self.sim != self.init:
            prefix += 'init='
        lines = ['%s,' % self.init.assignrepr(prefix)]
        if self.sim != self.init:
            prefix = '%ssim=' % blanks
            lines.append('%s,' % self.sim.assignrepr(prefix))
        lines[-1] = lines[-1][:-1] + ')'
        return '\n'.join(lines)

    def __dir__(self):
        return objecttools.dir_(self)


abctools.Timegrids.register(Timegrids)


class TOY(object):
    """Time of year handler.

    :class:`TOY` objects are used to define certain things that are true for
    a certain time point in each year.  The smallest supported time unit is
    seconds.

    Normally, for initialization a string is passed, defining the month, the
    day, the hour, the minute and the second in the order they are mentioned,
    seperated by a single underscore:

    >>> from hydpy.core.timetools import TOY
    >>> t = TOY('3_13_23_33_43')
    >>> t.month
    3
    >>> t.day
    13
    >>> t.hour
    23
    >>> t.minute
    33
    >>> t.second
    43

    If a lower precision is required, one can shorten the string, which
    implicitely sets the omitted property to the lowest possible value:

    >>> TOY('3_13_23_33')
    TOY('3_13_23_33_0')

    The most extreme example would be, to pass not string at all:

    >>> TOY()
    TOY('1_1_0_0_0')

    One can prefix some information to the string, which is usefull when the
    string is to be used as a valid variable name somewhere else:

    >>> TOY('something_3_13_23_33_2')
    TOY('3_13_23_33_2')

    As one can see, the prefixed information is lost in the printed string
    representation.  But a string with a standard prefix is returned through
    applying :class:`str` on :class:`TOY` instances:

    >>> str(TOY('something_3_13_23_33_2'))
    'toy_3_13_23_33_2'

    Alternatively, one can use a :class:`Date` object as a initialization
    argument, ommitting the year:

    >>> TOY(Date('2001.02.03 04:05:06'))
    TOY('2_3_4_5_6')

    It is only allowed to modify the mentioned properties, not to define new
    ones:

    >>> t.microsecond = 53
    Traceback (most recent call last):
    ...
    AttributeError: TOY (time of year) objects only allow to set the \
properties month, day, hour, minute, and second, but `microsecond` is given.

    It is allowed to pass objects that can be converted to integers:

    >>> t.second = '53'
    >>> t.second
    53

    If the passed object cannot be converted properly, an exception is raised:

    >>> t.second = 'fiftythree'
    Traceback (most recent call last):
    ...
    ValueError: For TOY (time of year) objects, all properties must be of \
type `int`, but the value `fiftythree` of type `str` given for property \
`second` cannot be converted to `int`.

    Additionally, given values are checked to lie within a suitable range:

    >>> t.second = 60
    Traceback (most recent call last):
    ...
    ValueError: The value of property `second` of TOY (time of year) \
objects must lie within the range `(0, 59)`, but the given value is `60`.

    Note that the allowed values for `month` and `day` depend on each other,
    which is why the order one defines them might be of importance.  So, if
    January is predefined, one can set day to the 31th:

    >>> t.month = 1
    >>> t.day = 31

    But afterwards one cannot directly change the month to February:

    >>> t.month = 2
    Traceback (most recent call last):
    ...
    ValueError: The value of property `month` of the actual TOY \
(time of year) object must not be the given value `2`, as the day \
has already been set to `31`.

    Hence first set `day` to a smaller value and then change `month`:

    >>> t.day = 28
    >>> t.month = 2

    For February it is important to note, that the 29th is generally
    disallowed:

    >>> t.day = 29
    Traceback (most recent call last):
    ...
    ValueError: The value of property `day` of the actual TOY (time of year) \
object must lie within the range `(1, 28)`, as the month has already been \
set to `2`, but the given value is `29`.

    It is possible to compare two :class:`TOY` instances:

    >>> t1, t2 = TOY('1'), TOY('2')
    >>> (t1 < t1, t1 < t2, t2 < t1)
    (False, True, False)
    >>> (t1 <= t1, t1 <= t2, t2 <= t1)
    (True, True, False)
    >>> (t1 == t1, t1 == t2)
    (True, False)
    >>> (t1 != t1, t1 != t2)
    (False, True)
    >>> (t1 >= t1, t1 >= t2, t2 >= t1)
    (True, False, True)
    >>> (t1 > t1, t1 > t2, t2 > t1)
    (False, False, True)

    Subtracting two :class:`TOY` object gives their time difference in seconds:

    >>> TOY('1_1_0_3_0') - TOY('1_1_0_1_30')
    90

    Instead of negative values, it is always assumed that the first
    :class:`TOY` object lies within the future (eventually within the
    subsequent year):

    >>> TOY('1_1_0_1_30') - TOY('12_31_23_58_30')
    180
    """
    _PROPERTIES = collections.OrderedDict((('month', (1, 12)),
                                           ('day', (1, 31)),
                                           ('hour', (0, 23)),
                                           ('minute', (0, 59)),
                                           ('second', (0, 59))))
    _STARTDATE = Date('01.01.2000')
    _ENDDATE = Date('01.01.2001')

    def __init__(self, value=''):
        with objecttools.ResetAttrFuncs(self):
            self.month = None
            self.day = None
            self.hour = None
            self.minute = None
            self.second = None
        if isinstance(value, abctools.Date):
            for name in self._PROPERTIES.keys():
                self.__dict__[name] = getattr(value, name)
        else:
            values = value.split('_')
            if not values[0].isdigit():
                del values[0]
            for prop in self._PROPERTIES:
                try:
                    setattr(self, prop, values.pop(0))
                except IndexError:
                    if prop in ('month', 'day'):
                        setattr(self, prop, 1)
                    else:
                        setattr(self, prop, 0)
                except ValueError:
                    objecttools.augmentexcmessage(
                        'While trying to retrieve the %s for TOY (time of '
                        'year) object based on the string `%s`'
                        % (prop, value))

    def __setattr__(self, name, value):
        if name not in self._PROPERTIES:
            raise AttributeError(
                'TOY (time of year) objects only allow to set the '
                'properties %s, but `%s` is given.'
                % (objecttools.enumeration(self._PROPERTIES.keys()), name))
        try:
            value = int(value)
        except ValueError:
            raise ValueError(
                'For TOY (time of year) objects, all properties must be of '
                'type `int`, but the %s given for property `%s` cannot be '
                'converted to `int`.'
                % (objecttools.value_of_type(value), name))
        if (name == 'day') and (self.month is not None):
            bounds = (1, calendar.monthrange(1999, self.month)[1])
            if not bounds[0] <= value <= bounds[1]:
                raise ValueError(
                    'The value of property `day` of the actual TOY (time of '
                    'year) object must lie within the range `%s`, as the '
                    'month has already been set to `%s`, but the given value '
                    'is `%s`.' % (bounds, self.month, value))
        elif (name == 'month') and (self.day is not None):
            bounds = (1, calendar.monthrange(2000, value)[1])
            if not bounds[0] <= self.day <= bounds[1]:
                raise ValueError(
                    'The value of property `month` of the actual TOY (time of '
                    'year) object must not be the given value `%s`, as the '
                    'day has already been set to `%s`.'
                    % (value, self.day))
        else:
            bounds = self._PROPERTIES[name]
            if not bounds[0] <= value <= bounds[1]:
                raise ValueError(
                    'The value of property `%s` of TOY (time of year) objects '
                    'must lie within the range `%s`, but the given value is '
                    '`%s`.' % (name, bounds, value))
        object.__setattr__(self, name, value)

    @property
    def passed_seconds(self):
        """Amount of time passed in seconds since the beginning of the year.

        In the first example, the year is only one minute and thirty seconds
        old:

        >>> from hydpy.core.timetools import TOY
        >>> TOY('1_1_0_1_30').passed_seconds
        90

        The second example shows that the 29th February is generally included:

        >>> TOY('3').passed_seconds
        5184000
        """
        return int((Date(self).datetime -
                    self._STARTDATE.datetime).total_seconds())

    @property
    def left_seconds(self):
        """Remaining part of the year in seconds.

        In the first example, only one minute and thirty seconds of the year
        remain:

        >>> from hydpy.core.timetools import TOY
        >>> TOY('12_31_23_58_30').left_seconds
        90

        The second example shows that the 29th February is generally included:

        >>> TOY('2').left_seconds
        28944000
        """
        return int((self._ENDDATE.datetime -
                    Date(self).datetime).total_seconds())

    def __lt__(self, other):
        return self.passed_seconds < other.passed_seconds

    def __le__(self, other):
        return self.passed_seconds <= other.passed_seconds

    def __eq__(self, other):
        return self.passed_seconds == other.passed_seconds

    def __ne__(self, other):
        return self.passed_seconds != other.passed_seconds

    def __gt__(self, other):
        return self.passed_seconds > other.passed_seconds

    def __ge__(self, other):
        return self.passed_seconds >= other.passed_seconds

    def __sub__(self, other):
        if self >= other:
            return self.passed_seconds - other.passed_seconds
        return self.passed_seconds + other.left_seconds

    def __hash__(self):
        return hash(str(self))

    def __str__(self):
        return "toy_%s" % '_'.join(str(getattr(self, prop)) for prop
                                   in self._PROPERTIES.keys())

    def __repr__(self):
        return "TOY('%s')" % '_'.join(str(getattr(self, prop)) for prop
                                      in self._PROPERTIES.keys())

    __dir__ = objecttools.dir_


abctools.TOY.register(TOY)


autodoctools.autodoc_module()<|MERGE_RESOLUTION|>--- conflicted
+++ resolved
@@ -542,14 +542,7 @@
         if period is None:
             self._timedelta = None
         elif isinstance(period, abctools.Period):
-<<<<<<< HEAD
-            if period:
-                self._timedelta = period.timedelta
-            else:
-                self._timedelta = None
-=======
             self._timedelta = getattr(period, 'timedelta', None)
->>>>>>> 85bd7a99
         elif isinstance(period, datetime.timedelta):
             if period.microseconds:
                 raise ValueError(
@@ -658,12 +651,9 @@
     def __bool__(self):
         return self._timedelta is not None
 
-<<<<<<< HEAD
-=======
     def __nonzero__(self):
         return self.__bool__()
 
->>>>>>> 85bd7a99
     def __add__(self, other):
         try:
             new = Date(Date(other).datetime + self.timedelta)
